--- conflicted
+++ resolved
@@ -29,7 +29,6 @@
     assert_almost_equal(quantity_linspace[-1].to('cm/h').value, 2e4)
     assert len(quantity_linspace) == 1001
 
-<<<<<<< HEAD
 
 def test_spectrum_list2_dict():
     spectrum_dict = config_reader.parse_spectrum_list2dict(
@@ -37,7 +36,7 @@
     assert_almost_equal(spectrum_dict['start'], 200*u.angstrom)
     assert_almost_equal(spectrum_dict['end'], 10000*u.angstrom)
     assert_almost_equal(spectrum_dict['bins'], 100)
-=======
+
 def test_parse_density_section():
     density_dict = {'type': 'branch85_w7'}
     velocities = np.arange(10000, 20000, 1000) * u.Unit('km/s')
@@ -49,7 +48,6 @@
     desired_mean_densities_0 = 2.644491715248624e+22 * u.Unit('g/cm^3')
 
     assert_almost_equal(mean_densities[0].cgs, desired_mean_densities_0)
->>>>>>> 64bb7b68
 
 class TestParsePaper1Config:
 
@@ -98,7 +96,6 @@
     def test_number_of_packets(self):
         assert_almost_equal(self.config['montecarlo']['no_of_packets'], 200000)
 
-<<<<<<< HEAD
     def test_spectrum_section(self):
         assert_almost_equal(self.config['spectrum']['start'],
                             parse_quantity(self.yaml_data['spectrum']['start']))
@@ -107,12 +104,11 @@
 
         assert self.config['spectrum']['bins'] == self.yaml_data['spectrum']['num']
 
-=======
 
     def test_time_explosion(self):
         assert_almost_equal(self.config['supernova']['time_explosion'],
                             13.0 * u.day)
->>>>>>> 64bb7b68
+
 class TestParseConfigV1ASCIIDensity:
 
     def setup(self):
