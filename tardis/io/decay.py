--- conflicted
+++ resolved
@@ -116,15 +116,7 @@
 
         Parameters
         ----------
-<<<<<<< HEAD
-<<<<<<< HEAD
-        other: pd.DataFrame
-=======
         other : pd.DataFrame 
->>>>>>> 56c506760fd38eb20d9ab479bf71e38c7ee4c43a
-=======
-        other : pd.DataFrame 
->>>>>>> 1249c4e1
         normalize : bool
             If true, resultant dataframe will be normalized
 
