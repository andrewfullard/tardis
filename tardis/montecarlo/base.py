import os
import logging
import warnings

from astropy import units as u
from tardis import constants as const

from scipy.special import zeta
from tardis.montecarlo.spectrum import TARDISSpectrum

from tardis.util.base import quantity_linspace
from tardis.io.util import HDFWriterMixin
from tardis.montecarlo import packet_source as source
from tardis.montecarlo.formal_integral import FormalIntegrator
from tardis.montecarlo import montecarlo_configuration as mc_config_module


from tardis.montecarlo.montecarlo_numba import montecarlo_radial1d
from tardis.montecarlo.montecarlo_numba import montecarlo_logger as mc_logger
from tardis.montecarlo.montecarlo_numba.numba_interface import (
    configuration_initialize,
)
from tardis.montecarlo.montecarlo_numba import numba_config

import numpy as np

logger = logging.getLogger(__name__)


MAX_SEED_VAL = 2 ** 32 - 1

# MAX_SEED_VAL must be multiple orders of magnitude larger than no_of_packets;
# otherwise, each packet would not have its own seed. Here, we set the max
# seed val to the maximum allowed by numpy.
# TODO: refactor this into more parts
class MontecarloRunner(HDFWriterMixin):
    """
    This class is designed as an interface between the Python part and the
    montecarlo C-part
    """

    hdf_properties = [
        "output_nu",
        "output_energy",
        "nu_bar_estimator",
        "j_estimator",
        "montecarlo_virtual_luminosity",
        "last_interaction_in_nu",
        "last_interaction_type",
        "last_line_interaction_in_id",
        "last_line_interaction_out_id",
        "last_line_interaction_shell_id",
        "packet_luminosity",
        "spectrum",
        "spectrum_virtual",
        "spectrum_reabsorbed",
    ]

    vpacket_hdf_properties = [
        "virt_packet_last_interaction_in_nu",
        "virt_packet_last_interaction_type",
        "virt_packet_last_line_interaction_in_id",
        "virt_packet_last_line_interaction_out_id",
        "virt_packet_nus",
        "virt_packet_energies",
    ]

    hdf_name = "runner"
    w_estimator_constant = (
        (const.c ** 2 / (2 * const.h))
        * (15 / np.pi ** 4)
        * (const.h / const.k_B) ** 4
        / (4 * np.pi)
    ).cgs.value

    t_rad_estimator_constant = (
        (np.pi ** 4 / (15 * 24 * zeta(5, 1))) * (const.h / const.k_B)
    ).cgs.value

    def __init__(
        self,
        seed,
        spectrum_frequency,
        virtual_spectrum_spawn_range,
        disable_electron_scattering,
        enable_reflective_inner_boundary,
        enable_full_relativity,
        inner_boundary_albedo,
        line_interaction_type,
        integrator_settings,
        v_packet_settings,
        spectrum_method,
        virtual_packet_logging,
        packet_source=None,
        debug_packets=False,
        logger_buffer=1,
        single_packet_seed=None,
    ):

        self.seed = seed
        if packet_source is None:
            self.packet_source = source.BlackBodySimpleSource(seed)
        else:
            self.packet_source = packet_source
        # inject different packets
        self.disable_electron_scattering = disable_electron_scattering
        self.spectrum_frequency = spectrum_frequency
        self.virtual_spectrum_spawn_range = virtual_spectrum_spawn_range
        self.enable_reflective_inner_boundary = enable_reflective_inner_boundary
        self.inner_boundary_albedo = inner_boundary_albedo
        self.enable_full_relativity = enable_full_relativity
        numba_config.ENABLE_FULL_RELATIVITY = enable_full_relativity
        self.line_interaction_type = line_interaction_type
        self.single_packet_seed = single_packet_seed
        self.integrator_settings = integrator_settings
        self.v_packet_settings = v_packet_settings
        self.spectrum_method = spectrum_method
        self.seed = seed
        self._integrator = None
        self._spectrum_integrated = None

        self.virt_logging = virtual_packet_logging
        self.virt_packet_last_interaction_type = np.ones(2) * -1
        self.virt_packet_last_interaction_in_nu = np.ones(2) * -1.0
        self.virt_packet_last_line_interaction_in_id = np.ones(2) * -1
        self.virt_packet_last_line_interaction_out_id = np.ones(2) * -1
        self.virt_packet_nus = np.ones(2) * -1.0
        self.virt_packet_energies = np.ones(2) * -1.0

        # set up logger based on config
        mc_logger.DEBUG_MODE = debug_packets
        mc_logger.BUFFER = logger_buffer

        if self.spectrum_method == "integrated":
            self.optional_hdf_properties.append("spectrum_integrated")

    def _initialize_estimator_arrays(self, tau_sobolev_shape):
        """
        Initialize the output arrays of the montecarlo simulation.

        Parameters
        ----------
<<<<<<< HEAD
<<<<<<< HEAD

        tau_sobolev_shape: tuple
=======
        tau_sobolev_shape : tuple
>>>>>>> 1249c4e1
            tuple for the tau_sobolev_shape
=======
        model : Radial1DModel
>>>>>>> 56c506760fd38eb20d9ab479bf71e38c7ee4c43a
        """

        # Estimators
        self.j_estimator = np.zeros(tau_sobolev_shape[1], dtype=np.float64)
        self.nu_bar_estimator = np.zeros(tau_sobolev_shape[1], dtype=np.float64)
        self.j_blue_estimator = np.zeros(tau_sobolev_shape)
        self.Edotlu_estimator = np.zeros(tau_sobolev_shape)
        # TODO: this is the wrong attribute naming style.

    def _initialize_geometry_arrays(self, model):
        """
        Generate the cgs like geometry arrays for the montecarlo part

        Parameters
        ----------
        model : model.Radial1DModel
        """
        self.r_inner_cgs = model.r_inner.to("cm").value
        self.r_outer_cgs = model.r_outer.to("cm").value
        self.v_inner_cgs = model.v_inner.to("cm/s").value

    def _initialize_packets(self, T, no_of_packets, iteration):
        # the iteration is added each time to preserve randomness
        # across different simulations with the same temperature,
        # for example. We seed the random module instead of the numpy module
        # because we call random.sample, which references a different internal
        # state than in the numpy.random module.
        seed = self.seed + iteration
        rng = np.random.default_rng(seed=seed)
        seeds = rng.choice(MAX_SEED_VAL, no_of_packets, replace=True)
        nus, mus, energies = self.packet_source.create_packets(
            T, no_of_packets, rng
        )
        mc_config_module.packet_seeds = seeds
        self.input_nu = nus
        self.input_mu = mus
        self.input_energy = energies

        self._output_nu = np.ones(no_of_packets, dtype=np.float64) * -99.0
        self._output_energy = np.ones(no_of_packets, dtype=np.float64) * -99.0

        self.last_line_interaction_in_id = -1 * np.ones(
            no_of_packets, dtype=np.int64
        )
        self.last_line_interaction_out_id = -1 * np.ones(
            no_of_packets, dtype=np.int64
        )
        self.last_line_interaction_shell_id = -1 * np.ones(
            no_of_packets, dtype=np.int64
        )
        self.last_interaction_type = -1 * np.ones(no_of_packets, dtype=np.int64)
        self.last_interaction_in_nu = np.zeros(no_of_packets, dtype=np.float64)

        self._montecarlo_virtual_luminosity = u.Quantity(
            np.zeros_like(self.spectrum_frequency.value), "erg / s"
        )

    @property
    def spectrum(self):
        return TARDISSpectrum(
            self.spectrum_frequency, self.montecarlo_emitted_luminosity
        )

    @property
    def spectrum_reabsorbed(self):
        return TARDISSpectrum(
            self.spectrum_frequency, self.montecarlo_reabsorbed_luminosity
        )

    @property
    def spectrum_virtual(self):
        if np.all(self.montecarlo_virtual_luminosity == 0):
            warnings.warn(
                "MontecarloRunner.spectrum_virtual"
                "is zero. Please run the montecarlo simulation with"
                "no_of_virtual_packets > 0",
                UserWarning,
            )

        return TARDISSpectrum(
            self.spectrum_frequency, self.montecarlo_virtual_luminosity
        )

    @property
    def spectrum_integrated(self):
        if self._spectrum_integrated is None:
            self._spectrum_integrated = self.integrator.calculate_spectrum(
                self.spectrum_frequency[:-1], **self.integrator_settings
            )
        return self._spectrum_integrated

    @property
    def integrator(self):
        if self._integrator is None:
            warnings.warn(
                "MontecarloRunner.integrator: "
                "The FormalIntegrator is not yet available."
                "Please run the montecarlo simulation at least once.",
                UserWarning,
            )
        if self.enable_full_relativity:
            raise NotImplementedError(
                "The FormalIntegrator is not yet implemented for the full "
                "relativity mode. "
                "Please run with config option enable_full_relativity: "
                "False."
            )
        return self._integrator

    def run(
        self,
        model,
        plasma,
        no_of_packets,
        no_of_virtual_packets=0,
        nthreads=1,
        last_run=False,
        iteration=0,
    ):
        """
        Run the montecarlo calculation

        Parameters
        ----------
        model : tardis.model.Radial1DModel
        plasma : tardis.plasma.BasePlasma
        no_of_packets : int
        no_of_virtual_packets : int
        nthreads : int
        last_run : bool

        Returns
        -------
        None
        """
        self._integrator = FormalIntegrator(model, plasma, self)
        self.time_of_simulation = self.calculate_time_of_simulation(model)
        self.volume = model.volume

        # Initializing estimator array
        self._initialize_estimator_arrays(plasma.tau_sobolevs.shape)

        self._initialize_geometry_arrays(model)

        self._initialize_packets(model.t_inner.value, no_of_packets, iteration)

        configuration_initialize(self, no_of_virtual_packets)
        montecarlo_radial1d(model, plasma, self)
        # montecarlo.montecarlo_radial1d(
        #    model, plasma, self,
        #    virtual_packet_flag=no_of_virtual_packets,
        #    nthreads=nthreads,
        #    last_run=last_run)

    def legacy_return(self):
        return (
            self.output_nu,
            self.output_energy,
            self.j_estimator,
            self.nu_bar_estimator,
            self.last_line_interaction_in_id,
            self.last_line_interaction_out_id,
            self.last_interaction_type,
            self.last_line_interaction_shell_id,
        )

    def get_line_interaction_id(self, line_interaction_type):
        return ["scatter", "downbranch", "macroatom"].index(
            line_interaction_type
        )

    @property
    def output_nu(self):
        return u.Quantity(self._output_nu, u.Hz)

    @property
    def output_energy(self):
        return u.Quantity(self._output_energy, u.erg)

    @property
    def virtual_packet_nu(self):
        try:
            return u.Quantity(self.virt_packet_nus, u.Hz)
        except AttributeError:
            warnings.warn(
                "MontecarloRunner.virtual_packet_nu:"
                "compile with --with-vpacket-logging"
                "to access this property",
                UserWarning,
            )
            return None

    @property
    def virtual_packet_energy(self):
        try:
            return u.Quantity(self.virt_packet_energies, u.erg)
        except AttributeError:
            warnings.warn(
                "MontecarloRunner.virtual_packet_energy:"
                "compile with --with-vpacket-logging"
                "to access this property",
                UserWarning,
            )
            return None

    @property
    def virtual_packet_luminosity(self):
        try:
            return self.virtual_packet_energy / self.time_of_simulation
        except TypeError:
            warnings.warn(
                "MontecarloRunner.virtual_packet_luminosity:"
                "compile with --with-vpacket-logging"
                "to access this property",
                UserWarning,
            )
            return None

    @property
    def packet_luminosity(self):
        return self.output_energy / self.time_of_simulation

    @property
    def emitted_packet_mask(self):
        return self.output_energy >= 0

    @property
    def emitted_packet_nu(self):
        return self.output_nu[self.emitted_packet_mask]

    @property
    def reabsorbed_packet_nu(self):
        return self.output_nu[~self.emitted_packet_mask]

    @property
    def emitted_packet_luminosity(self):
        return self.packet_luminosity[self.emitted_packet_mask]

    @property
    def reabsorbed_packet_luminosity(self):
        return -self.packet_luminosity[~self.emitted_packet_mask]

    @property
    def montecarlo_reabsorbed_luminosity(self):
        return u.Quantity(
            np.histogram(
                self.reabsorbed_packet_nu,
                weights=self.reabsorbed_packet_luminosity,
                bins=self.spectrum_frequency.value,
            )[0],
            "erg / s",
        )

    @property
    def montecarlo_emitted_luminosity(self):
        return u.Quantity(
            np.histogram(
                self.emitted_packet_nu,
                weights=self.emitted_packet_luminosity,
                bins=self.spectrum_frequency.value,
            )[0],
            "erg / s",
        )

    @property
    def montecarlo_virtual_luminosity(self):
        return (
            self._montecarlo_virtual_luminosity[:-1]
            / self.time_of_simulation.value
        )

    def calculate_emitted_luminosity(
        self, luminosity_nu_start, luminosity_nu_end
    ):

        luminosity_wavelength_filter = (
            self.emitted_packet_nu > luminosity_nu_start
        ) & (self.emitted_packet_nu < luminosity_nu_end)

        emitted_luminosity = self.emitted_packet_luminosity[
            luminosity_wavelength_filter
        ].sum()

        return emitted_luminosity

    def calculate_reabsorbed_luminosity(
        self, luminosity_nu_start, luminosity_nu_end
    ):

        luminosity_wavelength_filter = (
            self.reabsorbed_packet_nu > luminosity_nu_start
        ) & (self.reabsorbed_packet_nu < luminosity_nu_end)

        reabsorbed_luminosity = self.reabsorbed_packet_luminosity[
            luminosity_wavelength_filter
        ].sum()

        return reabsorbed_luminosity

    def calculate_radiationfield_properties(self):
        """
        Calculate an updated radiation field from the :math:
        `\\bar{nu}_\\textrm{estimator}` and :math:`\\J_\\textrm{estimator}`
        calculated in the montecarlo simulation.
        The details of the calculation can be found in the documentation.

        Parameters
        ----------
        nubar_estimator : np.ndarray (float)
        j_estimator : np.ndarray (float)

        Returns
        -------
        t_rad : astropy.units.Quantity (float)
        w : numpy.ndarray (float)
<<<<<<< HEAD

=======
>>>>>>> 1249c4e1
        """

        t_rad = (
            self.t_rad_estimator_constant
            * self.nu_bar_estimator
            / self.j_estimator
        )
        w = self.j_estimator / (
            4
            * const.sigma_sb.cgs.value
            * t_rad ** 4
            * self.time_of_simulation.value
            * self.volume.value
        )

        return t_rad * u.K, w

    def calculate_luminosity_inner(self, model):
        return (
            4
            * np.pi
            * const.sigma_sb.cgs
            * model.r_inner[0] ** 2
            * model.t_inner ** 4
        ).to("erg/s")

    def calculate_time_of_simulation(self, model):
        return 1.0 * u.erg / self.calculate_luminosity_inner(model)

    def calculate_f_nu(self, frequency):
        pass

    def calculate_f_lambda(self, wavelength):
        pass

    @classmethod
    def from_config(cls, config, packet_source=None):
        """
        Create a new MontecarloRunner instance from a Configuration object.

        Parameters
        ----------
        config : tardis.io.config_reader.Configuration

        Returns
        -------
        MontecarloRunner
        """
        if config.plasma.disable_electron_scattering:
            logger.warn(
                "Disabling electron scattering - this is not physical."
                "Likely bug in formal integral - "
                "will not give same results."
            )
            numba_config.SIGMA_THOMSON = 1e-200
            # mc_config_module.disable_electron_scattering = True
        else:
            logger.debug("Electron scattering switched on")
            numba_config.SIGMA_THOMSON = const.sigma_T.to("cm^2").value
            # mc_config_module.disable_electron_scattering = False

        spectrum_frequency = quantity_linspace(
            config.spectrum.stop.to("Hz", u.spectral()),
            config.spectrum.start.to("Hz", u.spectral()),
            num=config.spectrum.num + 1,
        )
        mc_config_module.disable_line_scattering = (
            config.plasma.disable_line_scattering
        )

        return cls(
            seed=config.montecarlo.seed,
            spectrum_frequency=spectrum_frequency,
            virtual_spectrum_spawn_range=config.montecarlo.virtual_spectrum_spawn_range,
            enable_reflective_inner_boundary=config.montecarlo.enable_reflective_inner_boundary,
            inner_boundary_albedo=config.montecarlo.inner_boundary_albedo,
            enable_full_relativity=config.montecarlo.enable_full_relativity,
            line_interaction_type=config.plasma.line_interaction_type,
            integrator_settings=config.spectrum.integrated,
            v_packet_settings=config.spectrum.virtual,
            spectrum_method=config.spectrum.method,
            disable_electron_scattering=config.plasma.disable_electron_scattering,
            packet_source=packet_source,
            debug_packets=config.montecarlo.debug_packets,
            logger_buffer=config.montecarlo.logger_buffer,
            single_packet_seed=config.montecarlo.single_packet_seed,
            virtual_packet_logging=config.spectrum.virtual.virtual_packet_logging,
        )<|MERGE_RESOLUTION|>--- conflicted
+++ resolved
@@ -140,17 +140,8 @@
 
         Parameters
         ----------
-<<<<<<< HEAD
-<<<<<<< HEAD
-
-        tau_sobolev_shape: tuple
-=======
         tau_sobolev_shape : tuple
->>>>>>> 1249c4e1
             tuple for the tau_sobolev_shape
-=======
-        model : Radial1DModel
->>>>>>> 56c506760fd38eb20d9ab479bf71e38c7ee4c43a
         """
 
         # Estimators
@@ -466,10 +457,6 @@
         -------
         t_rad : astropy.units.Quantity (float)
         w : numpy.ndarray (float)
-<<<<<<< HEAD
-
-=======
->>>>>>> 1249c4e1
         """
 
         t_rad = (
