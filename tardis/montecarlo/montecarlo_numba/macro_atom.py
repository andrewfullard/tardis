--- conflicted
+++ resolved
@@ -24,11 +24,7 @@
     Parameters
     ----------
     r_packet : tardis.montecarlo.montecarlo_numba.r_packet.RPacket
-<<<<<<< HEAD
-    numba_plasma : tardis.montecarlo.numba_interface.numba_plasma
-=======
     numba_plasma : tardis.montecarlo.numba_interface.numba_plasma.NumbaPlasma
->>>>>>> 2d9ada51
 
     Returns
     -------
