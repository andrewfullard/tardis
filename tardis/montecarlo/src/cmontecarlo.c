--- conflicted
+++ resolved
@@ -492,18 +492,12 @@
       storage->virt_last_line_interaction_in_id = realloc(storage->virt_last_line_interaction_in_id, sizeof(int64_t) * storage->virt_array_size);
       storage->virt_last_line_interaction_out_id = realloc(storage->virt_last_line_interaction_out_id, sizeof(int64_t) * storage->virt_array_size);
 		      }
-<<<<<<< HEAD
 		    storage->virt_packet_nus[storage->virt_packet_count] = rpacket_get_nu(&virt_packet);
 		    storage->virt_packet_energies[storage->virt_packet_count] = rpacket_get_energy(&virt_packet) * weight;
-=======
-		    storage->virt_packet_nus[storage->virt_packet_count] = virt_packet.nu;
-		    storage->virt_packet_energies[storage->virt_packet_count] = virt_packet.energy * weight;
         storage->virt_last_interaction_in_nu[storage->virt_packet_count] = storage->last_interaction_in_nu[rpacket_get_id (packet)];
         storage->virt_last_interaction_type[storage->virt_packet_count] = storage->last_interaction_type[rpacket_get_id (packet)];
         storage->virt_last_line_interaction_in_id[storage->virt_packet_count] = storage->last_line_interaction_in_id[rpacket_get_id (packet)];
         storage->virt_last_line_interaction_out_id[storage->virt_packet_count] = storage->last_line_interaction_out_id[rpacket_get_id (packet)];
-
->>>>>>> 8bdc108e
 		    storage->virt_packet_count += 1;
 		    virt_id_nu =
 		      floor ((rpacket_get_nu(&virt_packet) -
