--- conflicted
+++ resolved
@@ -176,11 +176,7 @@
         Radii for packets
             numpy.ndarray
         """
-<<<<<<< HEAD
-        return np.ones(no_of_packets) * self.radius.value
-=======
         return np.ones(no_of_packets) * self.radius.cgs
->>>>>>> 328ec77d
 
     def create_packet_nus(self, no_of_packets, l_samples=1000):
         """
