import os
import logging

import numpy as np
import pandas as pd

from tardis.io.atom_data import AtomData
from tardis.util.base import species_string_to_tuple
from tardis.plasma import BasePlasma
from tardis.plasma.properties.base import TransitionProbabilitiesProperty
from tardis.plasma.properties.property_collections import (
    basic_inputs,
    basic_properties,
    lte_excitation_properties,
    lte_ionization_properties,
    macro_atom_properties,
    dilute_lte_excitation_properties,
    nebular_ionization_properties,
    non_nlte_properties,
    nlte_properties,
    helium_nlte_properties,
    helium_numerical_nlte_properties,
    helium_lte_properties,
    detailed_j_blues_properties,
    detailed_j_blues_inputs,
    continuum_interaction_properties,
    continuum_interaction_inputs,
    adiabatic_cooling_properties,
    two_photon_properties,
    isotope_properties,
)
from tardis.plasma.exceptions import PlasmaConfigError

from tardis.plasma.properties import (
    LevelBoltzmannFactorNLTE,
    JBluesBlackBody,
    JBluesDiluteBlackBody,
    JBluesDetailed,
    RadiationFieldCorrection,
    StimulatedEmissionFactor,
    HeliumNumericalNLTE,
    IonNumberDensity,
    IonNumberDensityHeNLTE,
    MarkovChainTransProbsCollector,
)

logger = logging.getLogger(__name__)


def assemble_plasma(config, model, atom_data=None):
    """
    Create a BasePlasma instance from a Configuration object
    and a Radial1DModel.

    Parameters
    ----------
    config : io.config_reader.Configuration
    model : model.Radial1DModel
    atom_data : atomic.AtomData
        If None, an attempt will be made to read the atomic data
        from config.

    Returns
    -------
    : plasma.BasePlasma

    """
    # Convert the nlte species list to a proper format.
    nlte_species = [
        species_string_to_tuple(s) for s in config.plasma.nlte.species
    ]

    # Convert the continuum interaction species list to a proper format.
    continuum_interaction_species = [
        species_string_to_tuple(s)
        for s in config.plasma.continuum_interaction.species
    ]
    continuum_interaction_species = pd.MultiIndex.from_tuples(
        continuum_interaction_species, names=["atomic_number", "ion_number"]
    )

    if atom_data is None:
        if "atom_data" in config:
            if os.path.isabs(config.atom_data):
                atom_data_fname = config.atom_data
            else:
                atom_data_fname = os.path.join(
                    config.config_dirname, config.atom_data
                )
        else:
            raise ValueError("No atom_data option found in the configuration.")

        logger.info(f"\n\tReading Atomic Data from {atom_data_fname}")

        try:
            atom_data = AtomData.from_hdf(atom_data_fname)
        except TypeError as e:
            print(
                e,
                "Error might be from the use of an old-format of the atomic database, \n"
                "please see https://github.com/tardis-sn/tardis-refdata/tree/master/atom_data"
                " for the most recent version.",
            )
            raise

    atom_data.prepare_atom_data(
        model.abundance.index,
        line_interaction_type=config.plasma.line_interaction_type,
        nlte_species=nlte_species,
    )

    # Check if continuum interaction species are in selected_atoms
    continuum_atoms = continuum_interaction_species.get_level_values(
        "atomic_number"
    )
    continuum_atoms_in_selected_atoms = np.all(
        continuum_atoms.isin(atom_data.selected_atomic_numbers)
    )
    if not continuum_atoms_in_selected_atoms:
        raise PlasmaConfigError(
            "Not all continuum interaction species "
            "belong to atoms that have been specified "
            "in the configuration."
        )

    kwargs = dict(
        t_rad=model.t_radiative,
        abundance=model.abundance,
        density=model.density,
        atomic_data=atom_data,
        time_explosion=model.time_explosion,
        w=model.dilution_factor,
        link_t_rad_t_electron=config.plasma.link_t_rad_t_electron,
        continuum_interaction_species=continuum_interaction_species,
    )

    plasma_modules = basic_inputs + basic_properties
    property_kwargs = {}
    if config.plasma.continuum_interaction.species:
        line_interaction_type = config.plasma.line_interaction_type
        if line_interaction_type != "macroatom":
            raise PlasmaConfigError(
                "Continuum interactions require line_interaction_type "
                "macroatom (instead of {}).".format(line_interaction_type)
            )

        plasma_modules += continuum_interaction_properties
        plasma_modules += continuum_interaction_inputs

        if config.plasma.continuum_interaction.enable_adiabatic_cooling:
            plasma_modules += adiabatic_cooling_properties

        if config.plasma.continuum_interaction.enable_two_photon_decay:
            plasma_modules += two_photon_properties

        transition_probabilities_outputs = [
            plasma_property.transition_probabilities_outputs
            for plasma_property in plasma_modules
            if issubclass(plasma_property, TransitionProbabilitiesProperty)
        ]
        transition_probabilities_outputs = [
            item
            for sublist in transition_probabilities_outputs
            for item in sublist
        ]

        property_kwargs[MarkovChainTransProbsCollector] = {
            "inputs": transition_probabilities_outputs
        }

        kwargs.update(
            gamma_estimator=None,
            bf_heating_coeff_estimator=None,
            stim_recomb_cooling_coeff_estimator=None,
            alpha_stim_estimator=None,
            volume=model.volume,
            r_inner=model.r_inner,
            t_inner=model.t_inner,
        )
    if config.plasma.radiative_rates_type == "blackbody":
        plasma_modules.append(JBluesBlackBody)
    elif config.plasma.radiative_rates_type == "dilute-blackbody":
        plasma_modules.append(JBluesDiluteBlackBody)
    elif config.plasma.radiative_rates_type == "detailed":
        plasma_modules += detailed_j_blues_properties + detailed_j_blues_inputs
        kwargs.update(
            r_inner=model.r_inner,
            t_inner=model.t_inner,
            volume=model.volume,
            j_blue_estimator=None,
        )
        property_kwargs[JBluesDetailed] = {"w_epsilon": config.plasma.w_epsilon}
    else:
        raise ValueError(
            f"radiative_rates_type type unknown - {config.plasma.radiative_rates_type}"
        )

    if config.plasma.excitation == "lte":
        plasma_modules += lte_excitation_properties
    elif config.plasma.excitation == "dilute-lte":
        plasma_modules += dilute_lte_excitation_properties

    if config.plasma.ionization == "lte":
        plasma_modules += lte_ionization_properties
    elif config.plasma.ionization == "nebular":
        plasma_modules += nebular_ionization_properties

    if nlte_species:
        plasma_modules += nlte_properties
        nlte_conf = config.plasma.nlte
        plasma_modules.append(LevelBoltzmannFactorNLTE.from_config(nlte_conf))
        property_kwargs[StimulatedEmissionFactor] = dict(
            nlte_species=nlte_species
        )
    else:
        plasma_modules += non_nlte_properties

    if config.plasma.line_interaction_type in ("downbranch", "macroatom"):
        if not config.plasma.continuum_interaction.species:
            plasma_modules += macro_atom_properties

    if "delta_treatment" in config.plasma:
        property_kwargs[RadiationFieldCorrection] = dict(
            delta_treatment=config.plasma.delta_treatment
        )

    if config.plasma.helium_treatment == "recomb-nlte":
        plasma_modules += helium_nlte_properties
    elif config.plasma.helium_treatment == "numerical-nlte":
        plasma_modules += helium_numerical_nlte_properties
        # TODO: See issue #633
        if config.plasma.heating_rate_data_file in ["none", None]:
            raise PlasmaConfigError("Heating rate data file not specified")
        else:
            property_kwargs[HeliumNumericalNLTE] = dict(
                heating_rate_data_file=config.plasma.heating_rate_data_file
            )
    else:
        plasma_modules += helium_lte_properties

    if model._electron_densities:
        electron_densities = pd.Series(model._electron_densities.cgs.value)
        if config.plasma.helium_treatment == "numerical-nlte":
            property_kwargs[IonNumberDensityHeNLTE] = dict(
                electron_densities=electron_densities
            )
        else:
            property_kwargs[IonNumberDensity] = dict(
                electron_densities=electron_densities
            )

    if not model.raw_isotope_abundance.empty:
        plasma_modules += isotope_properties
<<<<<<< HEAD
        kwargs.update(isotope_abundance=model.raw_isotope_abundance)
=======
        isotope_abundance = model.raw_isotope_abundance.loc[
            :, model.v_boundary_inner_index : model.v_boundary_outer_index - 1
        ]
        kwargs.update(isotope_abundance=isotope_abundance)
>>>>>>> 0205add1

    kwargs["helium_treatment"] = config.plasma.helium_treatment

    plasma = BasePlasma(
        plasma_properties=plasma_modules,
        property_kwargs=property_kwargs,
        **kwargs,
    )

    return plasma<|MERGE_RESOLUTION|>--- conflicted
+++ resolved
@@ -251,14 +251,10 @@
 
     if not model.raw_isotope_abundance.empty:
         plasma_modules += isotope_properties
-<<<<<<< HEAD
-        kwargs.update(isotope_abundance=model.raw_isotope_abundance)
-=======
         isotope_abundance = model.raw_isotope_abundance.loc[
             :, model.v_boundary_inner_index : model.v_boundary_outer_index - 1
         ]
         kwargs.update(isotope_abundance=isotope_abundance)
->>>>>>> 0205add1
 
     kwargs["helium_treatment"] = config.plasma.helium_treatment
 
