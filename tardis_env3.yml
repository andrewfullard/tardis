--- conflicted
+++ resolved
@@ -14,11 +14,7 @@
   - astropy=3
   - numba=0.53
   - numexpr
-<<<<<<< HEAD
-  - pyne=0.7=nomoab_openmc* # Issue #1537
-=======
   - radioactivedecay>=0.4.12
->>>>>>> 929b0ec0
 
   # Plasma
   - networkx
@@ -78,9 +74,5 @@
   - git-lfs
 
   - pip:
-<<<<<<< HEAD
       - dot2tex # conda-forge package requires python>=3.8
-      - git+https://github.com/tardis-sn/nuclear
-=======
-      - dot2tex # conda-forge package requires python>=3.8
->>>>>>> 929b0ec0
+      - git+https://github.com/tardis-sn/nuclear